--- conflicted
+++ resolved
@@ -136,13 +136,9 @@
                 }
             }
             mesh_bindings::VirtualStakeMsg::UpdateDelegation { .. } => Ok(AppResponse::default()),
-<<<<<<< HEAD
-            mesh_bindings::VirtualStakeMsg::DeleteAllScheduledTasks {  } => Ok(AppResponse::default()),
-=======
             mesh_bindings::VirtualStakeMsg::DeleteAllScheduledTasks { .. } => {
                 Ok(AppResponse::default())
             }
->>>>>>> 84d6b2aa
         }
     }
 
