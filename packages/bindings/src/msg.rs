use cosmwasm_schema::cw_serde;
use cosmwasm_std::{Coin, CosmosMsg, CustomMsg, Uint128};

/// A top-level Custom message for the token factory.
/// It is embedded like this to easily allow adding other variants that are custom
/// to your chain, or other "standardized" extensions along side it.
#[cw_serde]
pub enum VirtualStakeCustomMsg {
    VirtualStake(VirtualStakeMsg),
}

/// Special messages to be supported by any chain that supports token_factory
#[cw_serde]
pub enum VirtualStakeMsg {
    /// Bond will enforce the calling contract has a max cap established.
    /// It ensures amount.denom is the native staking denom,
    /// and that (currently minted + amount.amount <= max_cap)
    ///
    /// If these conditions are met, it will mint amount.amount tokens
    /// to the caller's account and delegate them to the named validator.
    /// It will also update the currently minted amount.
    Bond { amount: Coin, validator: String },
    /// Unbond ensures that amount.denom is the native staking denom,
    /// that caller is able to mint and (currently minted >= amount.amount).
    /// It also checks that the caller has at least amoubt.amount tokens
    /// currently bonded to the named validator.
    ///
    /// If these conditions are met, it will instantly undelegate
    /// amount.amount tokens from the caller to the named validator.
    /// It will then burn those tokens from the caller's account,
    /// and update the currently minted amount.
    Unbond { amount: Coin, validator: String },
    /// After each bonding or unbond process, a msg will be sent to the chain
    /// Consumer chain will save the data - represent each delegator's stake amount
    UpdateDelegation {
        amount: Coin,
        is_deduct: bool,
        delegator: String,
        validator: String,
    },
    /// Delete all scheduled tasks after zero max cap and unbond all delegations
    DeleteAllScheduledTasks {},
}

impl VirtualStakeMsg {
    pub fn bond(denom: &str, amount: impl Into<Uint128>, validator: &str) -> VirtualStakeMsg {
        let coin = Coin {
            amount: amount.into(),
            denom: denom.into(),
        };
        VirtualStakeMsg::Bond {
            amount: coin,
            validator: validator.to_string(),
        }
    }

    pub fn unbond(denom: &str, amount: impl Into<Uint128>, validator: &str) -> VirtualStakeMsg {
        let coin = Coin {
            amount: amount.into(),
            denom: denom.into(),
        };
        VirtualStakeMsg::Unbond {
            amount: coin,
            validator: validator.to_string(),
        }
    }

    pub fn update_delegation(
        denom: &str,
        is_deduct: bool,
        amount: impl Into<Uint128>,
        delgator: &str,
        validator: &str,
    ) -> VirtualStakeMsg {
        let coin = Coin {
            amount: amount.into(),
            denom: denom.into(),
        };
        VirtualStakeMsg::UpdateDelegation {
            amount: coin,
            is_deduct,
            delegator: delgator.to_string(),
            validator: validator.to_string(),
        }
    }

    pub fn delete_all_scheduled_tasks() -> VirtualStakeMsg {
        VirtualStakeMsg::DeleteAllScheduledTasks {}
    }
}

impl From<VirtualStakeMsg> for CosmosMsg<VirtualStakeCustomMsg> {
    fn from(msg: VirtualStakeMsg) -> CosmosMsg<VirtualStakeCustomMsg> {
        CosmosMsg::Custom(VirtualStakeCustomMsg::VirtualStake(msg))
    }
}

impl CustomMsg for VirtualStakeCustomMsg {}

/// A top-level Custom message for the meshsecurityprovider module.
/// It is embedded like this to easily allow adding other variants that are custom
/// to your chain, or other "standardized" extensions along side it.
#[cw_serde]
pub enum ProviderCustomMsg {
    Provider(ProviderMsg),
}

/// Special messages to be supported by any chain that supports meshsecurityprovider
#[cw_serde]
pub enum ProviderMsg {
    /// Bond will enforce the calling contract is the vault contract.
    /// It ensures amount.denom is the native staking denom.
    ///
    /// If these conditions are met, it will bond amount.amount tokens
    /// to the vault.
    Bond { delegator: String, amount: Coin },
    /// Unbond ensures that amount.denom is the native staking denom and
    /// the calling contract is the vault contract.
    ///
    /// If these conditions are met, it will instantly unbond
    /// amount.amount tokens from the vault contract.
    Unbond { delegator: String, amount: Coin },
    /// Unstake ensures that amount.denom is the native staking denom and
    /// the calling contract is the native staking proxy contract.
    ///
    /// If these conditions are met, it will instantly unstake
    /// amount.amount tokens from the native staking proxy contract.
<<<<<<< HEAD
    Unstake { validator: String, amount: Coin },
    /// Restake ensures that amount.denom is the native staking denom and
    /// the calling contract is the native staking proxy contract.
    ///
    /// If these conditions are met, it will instantly restake
    /// amount.amount tokens from staking module to local staking contract.
    Restake {
=======
    Unstake {
>>>>>>> d9e27c85
        delegator: String,
        validator: String,
        amount: Coin,
    },
}

impl ProviderMsg {
    pub fn bond(denom: &str, delegator: &str, amount: impl Into<Uint128>) -> ProviderMsg {
        let coin = Coin {
            amount: amount.into(),
            denom: denom.into(),
        };
        ProviderMsg::Bond {
            delegator: delegator.to_string(),
            amount: coin,
        }
    }

    pub fn unbond(denom: &str, delegator: &str, amount: impl Into<Uint128>) -> ProviderMsg {
        let coin = Coin {
            amount: amount.into(),
            denom: denom.into(),
        };
        ProviderMsg::Unbond {
            delegator: delegator.to_string(),
            amount: coin,
        }
    }

<<<<<<< HEAD
    pub fn unstake(denom: &str, validator: &str, amount: impl Into<Uint128>) -> ProviderMsg {
=======
    pub fn unstake(
        denom: &str,
        delegator: &str,
        validator: &str,
        amount: impl Into<Uint128>,
    ) -> ProviderMsg {
>>>>>>> d9e27c85
        let coin = Coin {
            amount: amount.into(),
            denom: denom.into(),
        };
        ProviderMsg::Unstake {
            delegator: delegator.to_string(),
            validator: validator.to_string(),
            amount: coin,
        }
    }

    pub fn restake(
        denom: &str,
        delegator: &str,
        validator: &str,
        amount: impl Into<Uint128>,
    ) -> ProviderMsg {
        let coin = Coin {
            amount: amount.into(),
            denom: denom.into(),
        };
        ProviderMsg::Restake {
            delegator: delegator.to_string(),
            validator: validator.to_string(),
            amount: coin,
        }
    }
}

impl From<ProviderMsg> for CosmosMsg<ProviderCustomMsg> {
    fn from(msg: ProviderMsg) -> CosmosMsg<ProviderCustomMsg> {
        CosmosMsg::Custom(ProviderCustomMsg::Provider(msg))
    }
}

impl CustomMsg for ProviderCustomMsg {}<|MERGE_RESOLUTION|>--- conflicted
+++ resolved
@@ -125,21 +125,21 @@
     ///
     /// If these conditions are met, it will instantly unstake
     /// amount.amount tokens from the native staking proxy contract.
-<<<<<<< HEAD
-    Unstake { validator: String, amount: Coin },
-    /// Restake ensures that amount.denom is the native staking denom and
-    /// the calling contract is the native staking proxy contract.
-    ///
-    /// If these conditions are met, it will instantly restake
-    /// amount.amount tokens from staking module to local staking contract.
-    Restake {
-=======
     Unstake {
->>>>>>> d9e27c85
         delegator: String,
         validator: String,
         amount: Coin,
     },
+    /// Restake ensures that amount.denom is the native staking denom and
+    /// the calling contract is the native staking proxy contract.
+    ///
+    /// If these conditions are met, it will instantly restake
+    /// amount.amount tokens from staking module to local staking contract.
+    Restake {
+        delegator: String,
+        validator: String,
+        amount: Coin,
+    }
 }
 
 impl ProviderMsg {
@@ -165,16 +165,12 @@
         }
     }
 
-<<<<<<< HEAD
-    pub fn unstake(denom: &str, validator: &str, amount: impl Into<Uint128>) -> ProviderMsg {
-=======
     pub fn unstake(
         denom: &str,
         delegator: &str,
         validator: &str,
         amount: impl Into<Uint128>,
     ) -> ProviderMsg {
->>>>>>> d9e27c85
         let coin = Coin {
             amount: amount.into(),
             denom: denom.into(),
